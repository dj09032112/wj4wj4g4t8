--- conflicted
+++ resolved
@@ -745,19 +745,13 @@
             display: none; /* 預設隱藏 */
         }
 
-<<<<<<< HEAD
-        /* 📱 觸控裝置直屏時顯示橫向觀看提示 */
-        @media (hover: none) and (pointer: coarse) and (orientation: portrait) {
-=======
         /* 📱 行動裝置直屏時顯示橫向觀看提示 - 統一邏輯支援手機和平板 */
         @media screen and (max-width: 1024px) and (orientation: portrait) {
->>>>>>> 63b1af88
             .landscape-hint {
                 display: flex !important;
                 flex-direction: column !important;
                 align-items: center !important;
                 gap: 15px !important;
-                opacity: 1 !important;
             }
             
             /* 隱藏原本的提示文字 */
@@ -766,20 +760,18 @@
             }
         }
 
-<<<<<<< HEAD
-        /* 📱 確保觸控裝置橫屏時顯示正常提示文字 */
-        @media (hover: none) and (pointer: coarse) and (orientation: landscape) {
-=======
         /* 📱 觸控裝置直屏時顯示橫向觀看提示 - 確保iPad等平板也能正確顯示 */
         @media (hover: none) and (pointer: coarse) and (orientation: portrait) {
->>>>>>> 63b1af88
             .landscape-hint {
+                display: flex !important;
+                flex-direction: column !important;
+                align-items: center !important;
+                gap: 15px !important;
+            }
+            
+            /* 隱藏原本的提示文字 */
+            .hint-text:not(.landscape-hint) {
                 display: none !important;
-            }
-            
-            .hint-text:not(.landscape-hint) {
-                display: flex !important;
-                opacity: 1 !important;
             }
         }
 
@@ -2094,8 +2086,6 @@
                     // 載入完成後顯示主視角提示
                     setTimeout(() => {
                         this.showMainHint();
-                        // 確保根據當前螢幕方向正確顯示提示
-                        this.updateHintDisplay();
                     }, 2000); // 2秒後顯示提示
                 }
             }
@@ -2138,19 +2128,15 @@
                 
                 this.currentHintType = 'main';
                 
-                // 檢查是否為觸控裝置且為直屏（使用CSS媒體查詢的邏輯）
-                const isTouchDevice = 'ontouchstart' in window || navigator.maxTouchPoints > 0;
-                const isPortrait = window.innerHeight > window.innerWidth;
-                const shouldShowLandscapeHint = isTouchDevice && isPortrait;
-                
-                if (shouldShowLandscapeHint) {
-                    // 觸控裝置直屏：顯示橫向觀看提示
+                // 檢查是否為行動裝置直屏（使用更可靠的檢測）
+                if (this.isPortraitMobile()) {
+                    // 行動裝置直屏：顯示橫向觀看提示
                     if (this.landscapeHintElement) {
                         this.landscapeHintElement.classList.add('show');
                     }
                     this.hintTextElement.classList.remove('show');
                 } else {
-                    // 桌面裝置或觸控裝置橫屏：顯示正常提示
+                    // 桌面裝置或行動裝置橫屏：顯示正常提示
                     this.hintTextElement.classList.add('show');
                     if (this.landscapeHintElement) {
                         this.landscapeHintElement.classList.remove('show');
@@ -2177,19 +2163,15 @@
                 
                 this.currentHintType = 'detail';
                 
-                // 檢查是否為觸控裝置且為直屏（使用CSS媒體查詢的邏輯）
-                const isTouchDevice = 'ontouchstart' in window || navigator.maxTouchPoints > 0;
-                const isPortrait = window.innerHeight > window.innerWidth;
-                const shouldShowLandscapeHint = isTouchDevice && isPortrait;
-                
-                if (shouldShowLandscapeHint) {
-                    // 觸控裝置直屏：顯示橫向觀看提示
+                // 檢查是否為行動裝置直屏（使用更可靠的檢測）
+                if (this.isPortraitMobile()) {
+                    // 行動裝置直屏：顯示橫向觀看提示
                     if (this.landscapeHintElement) {
                         this.landscapeHintElement.classList.add('show');
                     }
                     this.hintTextElement.classList.remove('show');
                 } else {
-                    // 桌面裝置或觸控裝置橫屏：顯示正常提示
+                    // 桌面裝置或行動裝置橫屏：顯示正常提示
                     this.hintTextElement.classList.add('show');
                     if (this.landscapeHintElement) {
                         this.landscapeHintElement.classList.remove('show');
@@ -2292,19 +2274,15 @@
             updateHintDisplay() {
                 if (!this.hintTextElement) return;
                 
-                // 檢查是否為觸控裝置且為直屏（使用CSS媒體查詢的邏輯）
-                const isTouchDevice = 'ontouchstart' in window || navigator.maxTouchPoints > 0;
-                const isPortrait = window.innerHeight > window.innerWidth;
-                const shouldShowLandscapeHint = isTouchDevice && isPortrait;
-                
-                if (shouldShowLandscapeHint) {
-                    // 觸控裝置直屏：顯示橫向觀看提示
+                // 檢查是否為行動裝置直屏（使用更可靠的檢測）
+                if (this.isPortraitMobile()) {
+                    // 行動裝置直屏：顯示橫向觀看提示
                     if (this.landscapeHintElement) {
                         this.landscapeHintElement.classList.add('show');
                     }
                     this.hintTextElement.classList.remove('show');
                 } else {
-                    // 桌面裝置或觸控裝置橫屏：顯示正常提示
+                    // 桌面裝置或行動裝置橫屏：顯示正常提示
                     this.hintTextElement.classList.add('show');
                     if (this.landscapeHintElement) {
                         this.landscapeHintElement.classList.remove('show');
